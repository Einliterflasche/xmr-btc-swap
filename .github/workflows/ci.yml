--- conflicted
+++ resolved
@@ -13,11 +13,8 @@
     runs-on: ubuntu-latest
     steps:
       - name: Checkout sources
-<<<<<<< HEAD
-        uses: actions/checkout@v3.0.1
-=======
         uses: actions/checkout@v3.0.2
->>>>>>> c188405b
+
 
       - uses: Swatinem/rust-cache@v1.4.0
 
@@ -45,11 +42,7 @@
     runs-on: ${{ matrix.os }}
     steps:
       - name: Checkout sources
-<<<<<<< HEAD
-        uses: actions/checkout@v3.0.1
-=======
         uses: actions/checkout@v3.0.2
->>>>>>> c188405b
 
       - uses: Swatinem/rust-cache@v1.4.0
 
@@ -82,11 +75,7 @@
     runs-on: ${{ matrix.os }}
     steps:
       - name: Checkout sources
-<<<<<<< HEAD
-        uses: actions/checkout@v3.0.1
-=======
         uses: actions/checkout@v3.0.2
->>>>>>> c188405b
 
       - uses: Swatinem/rust-cache@v1.4.0
 
@@ -122,11 +111,7 @@
     runs-on: ubuntu-latest
     steps:
       - name: Checkout sources
-<<<<<<< HEAD
-        uses: actions/checkout@v3.0.1
-=======
         uses: actions/checkout@v3.0.2
->>>>>>> c188405b
 
       - uses: Swatinem/rust-cache@v1.4.0
 
