--- conflicted
+++ resolved
@@ -7,16 +7,14 @@
 
 ## [Unreleased]
 
-<<<<<<< HEAD
+### Changed
+
 - Update `bdk` library to latest version. This introduces an incompatability with previous versions due to different formats being used to exchange Bitcoin transactions
+- Changed ASB to quote on Monero unlocked balance instead of total balance
+
+### Added
+
 - Allow asb config overrides using environment variables. See [1231](https://github.com/comit-network/xmr-btc-swap/pull/1231)
-=======
-### Changed
-
-- Changed ASB to quote on Monero unlocked balance instead of total balance
-
-### Added
->>>>>>> b1fe7b0d
 
 ## [0.11.0] - 2022-08-11
 
