# Changelog

All notable changes to this project will be documented in this file.

The format is based on [Keep a Changelog](https://keepachangelog.com/en/1.0.0/),
and this project adheres to [Semantic Versioning](https://semver.org/spec/v2.0.0.html).

## [Unreleased]

### Changed

- Change Monero nodes to [Rino tool nodes](https://community.rino.io/nodes.html)
- Revert logs to use rfc3339 local time formatting.
<<<<<<< HEAD
- Update from monero v17.2.0 to monero v17.3.0
=======
- Always write logs as JSON to files

### Added

- Adjust quote based on Bitcoin balance.
  If the max_buy_btc in the ASB config is higher than the available balance to trade it will return the max available balance discounting the locking fees for monero, in the case the balance is lower than the min_buy_btc config it will return 0 to the CLI. If the ASB returns a quote of 0 the CLI will not allow you continue with a trade.
- Reduce required confirmations for Bitcoin transactions from 2 to 1
>>>>>>> a54f5d26

## [0.10.2] - 2021-12-25

### Changed

- Record monero wallet restore blockheight in state `SwapSetupCompleted` already.
  This solves issues where the CLI went offline after sending the BTC transaction, and the monero wallet restore blockheight being recorded after Alice locked the Monero, resulting in the generated XMR redeem wallet not detecting the transaction and reporting `No unlocked balance in the specified account`.
  This is a breaking database change!
  Swaps that were saved prior to this change may fail to load if they are in state `SwapSetupCompleted` of `BtcLocked`.
  Make sure to finish your swaps before upgrading.

## [0.10.1] - 2021-12-23

### Added

- `monero-recovery` command that can be used to print the monero address, private spend and view key so one can manually recover instances where the `monero-wallet-rpc` does not pick up the Monero funds locked up by the ASB.
  Related issue: <https://github.com/comit-network/xmr-btc-swap/issues/537>
  The command takes the swap-id as parameter.
  The swap has to be in a `BtcRedeemed` state.
  Use `--help` for more details.

## [0.10.0] - 2021-10-15

### Removed

- Support for the old sled database.
  The ASB and CLI only support the new sqlite database.
  If you haven't already, you can migrate your old data using the 0.9.0 release.

### Changed

- The ASB to no longer work as a rendezvous server.
  The ASB can still register with rendezvous server as usual.

### Fixed

- Mitigate CloseNotify bug #797 by retrying getting ScriptStatus if it fail and using a more stable public mainnet electrum server.

## [0.9.0] - 2021-10-07

### Changed

- Timestamping is now enabled by default even when the ASB is not run inside an interactive terminal.
- The `cancel`, `refund` and `punish` subcommands in ASB and CLI are run with the `--force` by default and the `--force` option has been removed.
  The force flag was used to ignore blockheight and protocol state checks.
  Users can still restart a swap with these checks using the `resume` subcommand.
- Changed log level of the "Advancing state", "Establishing Connection through Tor proxy" and "Connection through Tor established" log message from tracing to debug in the CLI.
- ASB and CLI can migrate their data to sqlite to store swaps and related data.
  This makes it easier to build applications on top of xmr-btc-swap by enabling developers to read swap information directly from the database.
  This resolved an issue where users where unable to run concurrent processes, for example, users could not print the swap history if another ASB or CLI process was running.
  The sqlite database filed is named `sqlite` and is found in the data directory.
  You can print the data directory using the `config` subcommand.
  The schema can be found here [here](swap/migrations/20210903050345_create_swaps_table.sql).

#### Database migration guide

##### Delete old data

The simplest way to migrate is to accept the loss of data and delete the old database.

1. Find the location of the old database using the `config` subcommand.
2. Delete the database
3. Run xmr-btc-swap
   xmr-btc swap will create a new sqlite database and use that from now on.

##### Preserve old data

It is possible to migrate critical data from the old db to the sqlite but there are many pitfalls.

1. Run xmr-btc-swap as you would normally
   xmr-btc-swap will try and automatically migrate your existing data to the new database.
   If the existing database contains swaps for very early releases, the migration will fail due to an incompatible schema.
2. Print out the swap history using the `history` subcommand.
3. Print out the swap history stored in the old database by also passing the `--sled` flag.
   eg. `swap-cli --sled history`
4. Compare the old and new history to see if you are happy with migration.
5. If you are unhappy with the new history you can continue to use the old database by passing the `--sled flag`

### Added

- Added a `disable-timestamp` flag to the ASB that disables timestamps from logs.
- A `config` subcommand that prints the current configuration including the data directory location.
  This feature should alleviate difficulties users were having when finding where xmr-btc-swap was storing data.
- Added `export-bitcoin-wallet` subcommand to the CLI and ASB, to print the internal bitcoin wallet descriptor.
  This will allow users to transact and monitor using external wallets.

### Removed

- The `bitcoin-target-block` argument from the `balance` subcommand on the CLI.
  This argument did not affect how the balance was calculated and was pointless.

## [0.8.3] - 2021-09-03

### Fixed

- A bug where the ASB erroneously transitioned into a punishable state upon a bitcoin transaction monitoring error.
  This could lead to a scenario where the ASB was neither able to punish, nor able to refund, so the XMR could stay locked up forever while the CLI refunded the BTC.
- A bug where the CLI erroneously transitioned into a cancel-timelock-expired state upon a bitcoin transaction monitoring error.
  This could lead to a scenario where the CLI is forced to wait for cancel, even though the cancel timelock is not yet expired and the swap could still be redeemed.

## [0.8.2] - 2021-09-01

### Added

- Add the ability to view the swap-cli bitcoin balance and withdraw.
  See issue <https://github.com/comit-network/xmr-btc-swap/issues/694>.

### Fixed

- An issue where the connection between ASB and CLI would get closed prematurely.
  The CLI expects to be connected to the ASB throughout the entire swap and hence reconnects as soon as the connection is closed.
  This resulted in a loop of connections being established but instantly closed again because the ASB deemed the connection to not be necessary.
  See issue <https://github.com/comit-network/xmr-btc-swap/issues/648>.
- An issue where the ASB was unable to use the Monero wallet in case `monero-wallet-rpc` has been restarted.
  In case no wallet is loaded when we try to interact with the `monero-wallet-rpc` daemon, we now load the correct wallet on-demand.
  See issue <https://github.com/comit-network/xmr-btc-swap/issues/652>.
- An issue where swap protocol was getting stuck trying to submit the cancel transaction.
  We were not handling the error when TxCancel submission fails.
  We also configured the electrum client to retry 5 times in order to help with this problem.
  See issues: <https://github.com/comit-network/xmr-btc-swap/issues/709> <https://github.com/comit-network/xmr-btc-swap/issues/688>, <https://github.com/comit-network/xmr-btc-swap/issues/701>.
- An issue where the ASB withdraw one bitcoin UTXO at a time instead of the whole balance.
  See issue <https://github.com/comit-network/xmr-btc-swap/issues/662>.

## [0.8.1] - 2021-08-16

### Fixed

- An occasional error where users couldn't start a swap because of `InsufficientFunds` that were off by exactly 1 satoshi.

## [0.8.0] - 2021-07-09

### Added

- Printing the deposit address to the terminal as a QR code.
  To not break automated scripts or integrations with other software, this behaviour is disabled if `--json` is passed to the application.
- Configuration setting for the websocket URL that the ASB connects to in order to receive price ticker updates.
  Can be configured manually by editing the config.toml file directly.
  It is expected that the server behind the url follows the same protocol as the [Kraken websocket api](https://docs.kraken.com/websockets/).
- Registration and discovery of ASBs using the [libp2p rendezvous protocol](https://github.com/libp2p/specs/blob/master/rendezvous/README.md).
  ASBs can register with a rendezvous node upon startup and, once registered, can be automatically discovered by the CLI using the `list-sellers` command.
  The rendezvous node address (`rendezvous_point`), as well as the ASB's external addresses (`external_addresses`) to be registered, is configured in the `network` section of the ASB config file.
  A rendezvous node is provided at `/dnsaddr/rendezvous.coblox.tech/p2p/12D3KooWQUt9DkNZxEn2R5ymJzWj15MpG6mTW84kyd8vDaRZi46o` for testing purposes.
  Upon discovery using `list-sellers` CLI users are provided with quote and connection information for each ASB discovered through the rendezvous node.
- A mandatory `--change-address` parameter to the CLI's `buy-xmr` command.
  The provided address is used to transfer Bitcoin in case of a refund and in case the user transfers more than the specified amount into the swap.
  For more information see [#513](https://github.com/comit-network/xmr-btc-swap/issues/513).

### Fixed

- An issue where the ASB gives long price guarantees when setting up a swap.
  Now, after sending a spot price the ASB will wait for one minute for the CLI's to trigger the execution setup, and three minutes to see the BTC lock transaction of the CLI in mempool after the swap started.
  If the first timeout is triggered the execution setup will be aborted, if the second timeout is triggered the swap will be safely aborted.
- An issue where the default Monero node connection string would not work, because the public nodes were moved to a different domain.
  The default monerod nodes were updated to use the [melo tool nodes](https://melo.tools/nodes.html).

### Changed

- The commandline interface of the CLI to combine `--seller-addr` and `--seller-peer-id`.
  These two parameters have been merged into a parameter `--seller` that accepts a single [multiaddress](https://docs.libp2p.io/concepts/addressing/).
  The multiaddress must end with a `/p2p` protocol defining the seller's peer ID.
- The `--data-dir` option to `--data-base-dir`.
  Previously, this option determined the final data directory, regardless of the `--testnet` flag.
  With `--data-base-dir`, a subdirectory (either `testnet` or `mainnet`) will be created under the given path.
  This allows using the same command with or without `--testnet`.

### Removed

- The websocket transport from the CLI.
  Websockets were only ever intended to be used for the ASB side to allow websites to retrieve quotes.
  The CLI can use regular TCP connections and having both - TCP and websockets - causes problems and unnecessary overhead.
- The `--seller-addr` parameter from the CLI's `resume` command.
  This information is now loaded from the database.
- The `--receive-address` parameter from the CLI's `resume` command.
  This information is now loaded from the database.

## [0.7.0] - 2021-05-28

### Fixed

- An issue where long-running connections are dead without a connection closure being reported back to the swarm.
  Adding a periodic ping ensures that the connection is kept alive, and a broken connection is reported back resulting in a close event on the swarm.
  This fixes the error of the ASB being unable to send a transfer proof to the CLI.
- An issue where ASB Bitcoin withdrawal can be done to an address on the wrong network.
  A network check was added that compares the wallet's network against the network of the given address when building the transaction.

## [0.6.0] - 2021-05-24

### Added

- Cancel command for the ASB that allows cancelling a specific swap by id.
  Using the cancel command requires the cancel timelock to be expired, but `--force` can be used to circumvent this check.
- Refund command for the ASB that allows refunding a specific swap by id.
  Using the refund command to refund the XMR locked by the ASB requires the CLI to first refund the BTC of the swap.
  If the BTC was not refunded yet the command will print an error accordingly.
  The command has a `--force` flag that allows executing the command without checking for cancel constraints.
- Punish command for the ASB that allows punishing a specific swap by id.
  Includes a `--force` parameter that when set disables the punish timelock check and verifying that the swap is in a cancelled state already.
- Abort command for the ASB that allows safely aborting a specific swap.
  Only swaps in a state prior to locking XMR can be safely aborted.
- Redeem command for the ASB that allows redeeming a specific swap.
  Only swaps where we learned the encrypted signature are redeemable.
  The command checks for expired timelocks to ensure redeeming is safe, but the timelock check can be disable using the `--force` flag.
  By default we wait for finality of the redeem transaction; this can be disabled by setting `--do-not-await-finality`.
- Resume-only mode for the ASB.
  When started with `--resume-only` the ASB does not accept new, incoming swap requests but only finishes swaps that are resumed upon startup.
- A minimum accepted Bitcoin amount for the ASB similar to the maximum amount already present.
  For the CLI the minimum amount is enforced by waiting until at least the minimum is available as max-giveable amount.
- Added a new argument to ASB: `--json` or `-j`. If set, log messages will be printed in JSON format.

### Fixed

- An issue where both the ASB and the CLI point to the same default directory `xmr-btc-swap` for storing data.
  The asb now uses `xmr-btc-swap/asb` and the CLI `xmr-btc-swap/cli` as default directory.
  This is a breaking change.
  If you want to access data created by a previous version you will have to rename the data folder or one of the following:
  1. For the CLI you can use `--data-dir` to point to the old directory.
  2. For the ASB you can change the data-dir in the config file of the ASB.
- The CLI receives proper Error messages if setting up a swap with the ASB fails.
  This is a breaking change because the spot-price protocol response changed.
  Expected errors scenarios that are now reported back to the CLI:
  1. Balance of ASB too low
  2. Buy amount sent by CLI exceeds maximum buy amount accepted by ASB
  3. ASB is running in resume-only mode and does not accept incoming swap requests
- An issue where the monero daemon port used by the `monero-wallet-rpc` could not be specified.
  The CLI parameter `--monero-daemon-host` was changed to `--monero-daemon-address` where host and port have to be specified.
- An issue where an ASB redeem scenario can transition to a cancel and publish scenario that will fail.
  This is a breaking change for the ASB, because it introduces a new state into the database.

### Changed

- The ASB's `--max-buy` and `ask-spread` parameter were removed in favour of entries in the config file.
  The initial setup includes setting these two values now.
- From this version on the CLI and ASB run on **mainnet** by default!
  When running either application with `--testnet` Monero network defaults to `stagenet` and Bitcoin network to `testnet3`.
  This is a breaking change.
  It is recommended to run the applications with `--testnet` first and not just run the application on `mainnet` without experience.

## [0.5.0] - 2021-04-17

### Changed

- The quote protocol returns JSON encoded data instead of CBOR.
  This is a breaking change in the protocol handling, old CLI versions will not be able to process quote requests of ASBs running this version.

### Fixed

- An issue where concurrent swaps with the same peer would cause the ASB to handle network communication incorrectly.
  To fix this, all messages are now tagged with a unique identifier that is agreed upon at the start of the swap.
  This is a breaking change in the network layer and hence old versions are not compatible with this version.
  We advise to also not resume any swaps that have been created with an older version.
  It is recommended to reset / delete the database after upgrading.
- An issue where the CLI would not reconnect to the ASB in case the network connection dropped.
  We now attempt to re-establish the connection using an exponential backoff but will give up eventually after 5 minutes.

### Added

- Websocket support for the ASB.
  The ASB is now capable to listen on both TCP and Websocket connections.
  Default websocket listening port is 9940.
- Tor support as an optional feature.
  If ASB detects that Tor's control port is open, a hidden service is created for
  the network it is listening on (currently 2).
  The Tor control port as well as Tor socks5 proxy port is configurable.

## [0.4.0] - 2021-04-06

### Added

- A changelog file.
- Automatic resume of unfinished swaps for the `asb` upon startup.
  Unfinished swaps from earlier versions will be skipped.
- A configurable spread for the ASB that is applied to the asking price received from the Kraken price ticker.
  The default value is 2% and can be configured using the `--ask-spread` parameter.
  See `./asb --help` for details.

### Changed

- Require the buyer to specify the connection details of the peer they wish to swap with.
  Throughout the public demo phase of this project, the CLI traded with us by default if the peer id and multiaddress of the seller were not specified.
  Having the defaults made it easy for us to give something to the community that can easily be tested, however it is not aligned with our long-term vision of a decentralised network of sellers.
  We have removed these defaults forcing the user to specify the seller they wish to trade with.
- The `resume` command of the `swap` CLI no longer require the `--seller-peer-id` parameter.
  This information is now saved in the database.

### Fixed

- An [issue](https://github.com/comit-network/xmr-btc-swap/issues/353) where the `swap` CLI would fail on systems that were set to a locale different than English.
  A bad readiness check when waiting for `monero-wallet-rpc` to be ready caused the CLI to hang forever, preventing users from perform a swap.

### Security

- Fixed an issue where Alice would not verify if Bob's Bitcoin lock transaction is semantically correct, i.e. pays the agreed upon amount to an output owned by both of them.
  Fixing this required a **breaking change** on the network layer and hence old versions are not compatible with this version.

[unreleased]: https://github.com/comit-network/xmr-btc-swap/compare/0.10.2...HEAD
[0.10.2]: https://github.com/comit-network/xmr-btc-swap/compare/0.10.1...0.10.2
[0.10.1]: https://github.com/comit-network/xmr-btc-swap/compare/0.10.0...0.10.1
[0.10.0]: https://github.com/comit-network/xmr-btc-swap/compare/0.9.0...0.10.0
[0.9.0]: https://github.com/comit-network/xmr-btc-swap/compare/0.8.3...0.9.0
[0.8.3]: https://github.com/comit-network/xmr-btc-swap/compare/0.8.2...0.8.3
[0.8.2]: https://github.com/comit-network/xmr-btc-swap/compare/0.8.1...0.8.2
[0.8.1]: https://github.com/comit-network/xmr-btc-swap/compare/0.8.0...0.8.1
[0.8.0]: https://github.com/comit-network/xmr-btc-swap/compare/0.7.0...0.8.0
[0.7.0]: https://github.com/comit-network/xmr-btc-swap/compare/0.6.0...0.7.0
[0.6.0]: https://github.com/comit-network/xmr-btc-swap/compare/0.5.0...0.6.0
[0.5.0]: https://github.com/comit-network/xmr-btc-swap/compare/0.4.0...0.5.0
[0.4.0]: https://github.com/comit-network/xmr-btc-swap/compare/v0.3...0.4.0<|MERGE_RESOLUTION|>--- conflicted
+++ resolved
@@ -11,9 +11,7 @@
 
 - Change Monero nodes to [Rino tool nodes](https://community.rino.io/nodes.html)
 - Revert logs to use rfc3339 local time formatting.
-<<<<<<< HEAD
 - Update from monero v17.2.0 to monero v17.3.0
-=======
 - Always write logs as JSON to files
 
 ### Added
@@ -21,7 +19,6 @@
 - Adjust quote based on Bitcoin balance.
   If the max_buy_btc in the ASB config is higher than the available balance to trade it will return the max available balance discounting the locking fees for monero, in the case the balance is lower than the min_buy_btc config it will return 0 to the CLI. If the ASB returns a quote of 0 the CLI will not allow you continue with a trade.
 - Reduce required confirmations for Bitcoin transactions from 2 to 1
->>>>>>> a54f5d26
 
 ## [0.10.2] - 2021-12-25
 
