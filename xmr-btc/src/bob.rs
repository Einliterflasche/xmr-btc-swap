use crate::{
    alice,
    bitcoin::{
        self, BroadcastSignedTransaction, BuildTxLockPsbt, SignTxLock, TxCancel,
        WatchForRawTransaction,
    },
    monero,
<<<<<<< HEAD
    monero::{CreateWalletForOutput, WatchForTransfer},
=======
    monero::{CheckTransfer, CreateWalletForOutput},
    serde::{bitcoin_amount, cross_curve_dleq_scalar, monero_private_key},
>>>>>>> 39afb419
    transport::{ReceiveMessage, SendMessage},
};
use anyhow::{anyhow, Result};
use ecdsa_fun::{
    adaptor::{Adaptor, EncryptedSignature},
    nonce::Deterministic,
    Signature,
};
use rand::{CryptoRng, RngCore};
use serde::{Deserialize, Serialize};
use sha2::Sha256;
use std::convert::{TryFrom, TryInto};

pub mod message;
pub use message::{Message, Message0, Message1, Message2, Message3};

// There are no guarantees that send_message and receive_massage do not block
// the flow of execution. Therefore they must be paired between Alice/Bob, one
// send to one receive in the correct order.
pub async fn next_state<
    R: RngCore + CryptoRng,
    B: WatchForRawTransaction + SignTxLock + BuildTxLockPsbt + BroadcastSignedTransaction,
    M: CreateWalletForOutput + WatchForTransfer,
    T: SendMessage<Message> + ReceiveMessage<alice::Message>,
>(
    bitcoin_wallet: &B,
    monero_wallet: &M,
    transport: &mut T,
    state: State,
    rng: &mut R,
) -> Result<State> {
    match state {
        State::State0(state0) => {
            transport
                .send_message(state0.next_message(rng).into())
                .await?;
            let message0 = transport.receive_message().await?.try_into()?;
            let state1 = state0.receive(bitcoin_wallet, message0).await?;
            Ok(state1.into())
        }
        State::State1(state1) => {
            transport.send_message(state1.next_message().into()).await?;

            let message1 = transport.receive_message().await?.try_into()?;
            let state2 = state1.receive(message1)?;
            Ok(state2.into())
        }
        State::State2(state2) => {
            let message2 = state2.next_message();
            let state3 = state2.lock_btc(bitcoin_wallet).await?;
            tracing::info!("bob has locked btc");
            transport.send_message(message2.into()).await?;
            Ok(state3.into())
        }
        State::State3(state3) => {
            let message2 = transport.receive_message().await?.try_into()?;
            let state4 = state3.watch_for_lock_xmr(monero_wallet, message2).await?;
            tracing::info!("bob has seen that alice has locked xmr");
            Ok(state4.into())
        }
        State::State4(state4) => {
            transport.send_message(state4.next_message().into()).await?;
            tracing::info!("bob is watching for redeem_btc");
            let state5 = state4.watch_for_redeem_btc(bitcoin_wallet).await?;
            tracing::info!("bob has seen that alice has redeemed btc");
            state5.claim_xmr(monero_wallet).await?;
            tracing::info!("bob has claimed xmr");
            Ok(state5.into())
        }
        State::State5(state5) => Ok(state5.into()),
    }
}

#[derive(Debug)]
pub enum State {
    State0(State0),
    State1(State1),
    State2(State2),
    State3(State3),
    State4(State4),
    State5(State5),
}

impl_try_from_parent_enum!(State0, State);
impl_try_from_parent_enum!(State1, State);
impl_try_from_parent_enum!(State2, State);
impl_try_from_parent_enum!(State3, State);
impl_try_from_parent_enum!(State4, State);
impl_try_from_parent_enum!(State5, State);

impl_from_child_enum!(State0, State);
impl_from_child_enum!(State1, State);
impl_from_child_enum!(State2, State);
impl_from_child_enum!(State3, State);
impl_from_child_enum!(State4, State);
impl_from_child_enum!(State5, State);

<<<<<<< HEAD
#[derive(Clone, Debug)]
=======
#[derive(Debug, Deserialize, Serialize)]
>>>>>>> 39afb419
pub struct State0 {
    b: bitcoin::SecretKey,
    #[serde(with = "cross_curve_dleq_scalar")]
    s_b: cross_curve_dleq::Scalar,
    v_b: monero::PrivateViewKey,
    #[serde(with = "bitcoin_amount")]
    btc: bitcoin::Amount,
    xmr: monero::Amount,
    refund_timelock: u32,
    punish_timelock: u32,
    refund_address: bitcoin::Address,
}

impl State0 {
    pub fn new<R: RngCore + CryptoRng>(
        rng: &mut R,
        btc: bitcoin::Amount,
        xmr: monero::Amount,
        refund_timelock: u32,
        punish_timelock: u32,
        refund_address: bitcoin::Address,
    ) -> Self {
        let b = bitcoin::SecretKey::new_random(rng);

        let s_b = cross_curve_dleq::Scalar::random(rng);
        let v_b = monero::PrivateViewKey::new_random(rng);

        Self {
            b,
            s_b,
            v_b,
            btc,
            xmr,
            refund_timelock,
            punish_timelock,
            refund_address,
        }
    }

    pub fn next_message<R: RngCore + CryptoRng>(&self, rng: &mut R) -> Message0 {
        let dleq_proof_s_b = cross_curve_dleq::Proof::new(rng, &self.s_b);

        Message0 {
            B: self.b.public(),
            S_b_monero: monero::PublicKey::from_private_key(&monero::PrivateKey {
                scalar: self.s_b.into_ed25519(),
            }),
            S_b_bitcoin: self.s_b.into_secp256k1().into(),
            dleq_proof_s_b,
            v_b: self.v_b,
            refund_address: self.refund_address.clone(),
        }
    }

    pub async fn receive<W>(self, wallet: &W, msg: alice::Message0) -> anyhow::Result<State1>
    where
        W: BuildTxLockPsbt,
    {
        msg.dleq_proof_s_a.verify(
            msg.S_a_bitcoin.clone().into(),
            msg.S_a_monero
                .point
                .decompress()
                .ok_or_else(|| anyhow!("S_a is not a monero curve point"))?,
        )?;

        let tx_lock =
            bitcoin::TxLock::new(wallet, self.btc, msg.A.clone(), self.b.public()).await?;
        let v = msg.v_a + self.v_b;

        Ok(State1 {
            A: msg.A,
            b: self.b,
            s_b: self.s_b,
            S_a_monero: msg.S_a_monero,
            S_a_bitcoin: msg.S_a_bitcoin,
            v,
            btc: self.btc,
            xmr: self.xmr,
            refund_timelock: self.refund_timelock,
            punish_timelock: self.punish_timelock,
            refund_address: self.refund_address,
            redeem_address: msg.redeem_address,
            punish_address: msg.punish_address,
            tx_lock,
        })
    }
}

<<<<<<< HEAD
#[derive(Clone, Debug)]
=======
#[derive(Debug, Deserialize, Serialize)]
>>>>>>> 39afb419
pub struct State1 {
    A: bitcoin::PublicKey,
    b: bitcoin::SecretKey,
    #[serde(with = "cross_curve_dleq_scalar")]
    s_b: cross_curve_dleq::Scalar,
    S_a_monero: monero::PublicKey,
    S_a_bitcoin: bitcoin::PublicKey,
    v: monero::PrivateViewKey,
    #[serde(with = "bitcoin_amount")]
    btc: bitcoin::Amount,
    xmr: monero::Amount,
    refund_timelock: u32,
    punish_timelock: u32,
    refund_address: bitcoin::Address,
    redeem_address: bitcoin::Address,
    punish_address: bitcoin::Address,
    tx_lock: bitcoin::TxLock,
}

impl State1 {
    pub fn next_message(&self) -> Message1 {
        Message1 {
            tx_lock: self.tx_lock.clone(),
        }
    }

    pub fn receive(self, msg: alice::Message1) -> Result<State2> {
        let tx_cancel = TxCancel::new(
            &self.tx_lock,
            self.refund_timelock,
            self.A.clone(),
            self.b.public(),
        );
        let tx_refund = bitcoin::TxRefund::new(&tx_cancel, &self.refund_address);

        bitcoin::verify_sig(&self.A, &tx_cancel.digest(), &msg.tx_cancel_sig)?;
        bitcoin::verify_encsig(
            self.A.clone(),
            self.s_b.into_secp256k1().into(),
            &tx_refund.digest(),
            &msg.tx_refund_encsig,
        )?;

        Ok(State2 {
            A: self.A,
            b: self.b,
            s_b: self.s_b,
            S_a_monero: self.S_a_monero,
            S_a_bitcoin: self.S_a_bitcoin,
            v: self.v,
            btc: self.btc,
            xmr: self.xmr,
            refund_timelock: self.refund_timelock,
            punish_timelock: self.punish_timelock,
            refund_address: self.refund_address,
            redeem_address: self.redeem_address,
            punish_address: self.punish_address,
            tx_lock: self.tx_lock,
            tx_cancel_sig_a: msg.tx_cancel_sig,
            tx_refund_encsig: msg.tx_refund_encsig,
        })
    }
}

#[derive(Debug, Deserialize, Serialize)]
pub struct State2 {
<<<<<<< HEAD
    pub A: bitcoin::PublicKey,
    pub b: bitcoin::SecretKey,
    pub s_b: cross_curve_dleq::Scalar,
    pub S_a_monero: monero::PublicKey,
    pub S_a_bitcoin: bitcoin::PublicKey,
    pub v: monero::PrivateViewKey,
=======
    A: bitcoin::PublicKey,
    b: bitcoin::SecretKey,
    #[serde(with = "cross_curve_dleq_scalar")]
    s_b: cross_curve_dleq::Scalar,
    S_a_monero: monero::PublicKey,
    S_a_bitcoin: bitcoin::PublicKey,
    v: monero::PrivateViewKey,
    #[serde(with = "bitcoin_amount")]
>>>>>>> 39afb419
    btc: bitcoin::Amount,
    pub xmr: monero::Amount,
    pub refund_timelock: u32,
    punish_timelock: u32,
    pub refund_address: bitcoin::Address,
    pub redeem_address: bitcoin::Address,
    punish_address: bitcoin::Address,
    pub tx_lock: bitcoin::TxLock,
    pub tx_cancel_sig_a: Signature,
    pub tx_refund_encsig: EncryptedSignature,
}

impl State2 {
    pub fn next_message(&self) -> Message2 {
        let tx_cancel = TxCancel::new(
            &self.tx_lock,
            self.refund_timelock,
            self.A.clone(),
            self.b.public(),
        );
        let tx_cancel_sig = self.b.sign(tx_cancel.digest());
        let tx_punish =
            bitcoin::TxPunish::new(&tx_cancel, &self.punish_address, self.punish_timelock);
        let tx_punish_sig = self.b.sign(tx_punish.digest());

        Message2 {
            tx_punish_sig,
            tx_cancel_sig,
        }
    }

    pub async fn lock_btc<W>(self, bitcoin_wallet: &W) -> Result<State3>
    where
        W: bitcoin::SignTxLock + bitcoin::BroadcastSignedTransaction,
    {
        let signed_tx_lock = bitcoin_wallet.sign_tx_lock(self.tx_lock.clone()).await?;

        tracing::info!("{}", self.tx_lock.txid());
        let _ = bitcoin_wallet
            .broadcast_signed_transaction(signed_tx_lock)
            .await?;

        Ok(State3 {
            A: self.A,
            b: self.b,
            s_b: self.s_b,
            S_a_monero: self.S_a_monero,
            S_a_bitcoin: self.S_a_bitcoin,
            v: self.v,
            btc: self.btc,
            xmr: self.xmr,
            refund_timelock: self.refund_timelock,
            punish_timelock: self.punish_timelock,
            refund_address: self.refund_address,
            redeem_address: self.redeem_address,
            punish_address: self.punish_address,
            tx_lock: self.tx_lock,
            tx_cancel_sig_a: self.tx_cancel_sig_a,
            tx_refund_encsig: self.tx_refund_encsig,
        })
    }
}

#[derive(Debug, Serialize, Deserialize)]
pub struct State3 {
    A: bitcoin::PublicKey,
    b: bitcoin::SecretKey,
    #[serde(with = "cross_curve_dleq_scalar")]
    s_b: cross_curve_dleq::Scalar,
    S_a_monero: monero::PublicKey,
    S_a_bitcoin: bitcoin::PublicKey,
    v: monero::PrivateViewKey,
    #[serde(with = "bitcoin_amount")]
    btc: bitcoin::Amount,
    xmr: monero::Amount,
    refund_timelock: u32,
    punish_timelock: u32,
    refund_address: bitcoin::Address,
    redeem_address: bitcoin::Address,
    punish_address: bitcoin::Address,
    tx_lock: bitcoin::TxLock,
    tx_cancel_sig_a: Signature,
    tx_refund_encsig: EncryptedSignature,
}

impl State3 {
    pub async fn watch_for_lock_xmr<W>(self, xmr_wallet: &W, msg: alice::Message2) -> Result<State4>
    where
        W: monero::WatchForTransfer,
    {
        let S_b_monero = monero::PublicKey::from_private_key(&monero::PrivateKey::from_scalar(
            self.s_b.into_ed25519(),
        ));
        let S = self.S_a_monero + S_b_monero;

        xmr_wallet
            .watch_for_transfer(
                S,
                self.v.public(),
                msg.tx_lock_proof,
                self.xmr,
                monero::MIN_CONFIRMATIONS,
            )
            .await?;

        Ok(State4 {
            A: self.A,
            b: self.b,
            s_b: self.s_b,
            S_a_monero: self.S_a_monero,
            S_a_bitcoin: self.S_a_bitcoin,
            v: self.v,
            btc: self.btc,
            xmr: self.xmr,
            refund_timelock: self.refund_timelock,
            punish_timelock: self.punish_timelock,
            refund_address: self.refund_address,
            redeem_address: self.redeem_address,
            punish_address: self.punish_address,
            tx_lock: self.tx_lock,
            tx_cancel_sig_a: self.tx_cancel_sig_a,
            tx_refund_encsig: self.tx_refund_encsig,
        })
    }

    pub async fn refund_btc<W: bitcoin::BroadcastSignedTransaction>(
        &self,
        bitcoin_wallet: &W,
    ) -> Result<()> {
        let tx_cancel = bitcoin::TxCancel::new(
            &self.tx_lock,
            self.refund_timelock,
            self.A.clone(),
            self.b.public(),
        );
        let tx_refund = bitcoin::TxRefund::new(&tx_cancel, &self.refund_address);

        {
            let sig_b = self.b.sign(tx_cancel.digest());
            let sig_a = self.tx_cancel_sig_a.clone();

            let signed_tx_cancel = tx_cancel.clone().add_signatures(
                &self.tx_lock,
                (self.A.clone(), sig_a),
                (self.b.public(), sig_b),
            )?;

            let _ = bitcoin_wallet
                .broadcast_signed_transaction(signed_tx_cancel)
                .await?;
        }

        {
            let adaptor = Adaptor::<Sha256, Deterministic<Sha256>>::default();

            let sig_b = self.b.sign(tx_refund.digest());
            let sig_a = adaptor
                .decrypt_signature(&self.s_b.into_secp256k1(), self.tx_refund_encsig.clone());

            let signed_tx_refund = tx_refund.add_signatures(
                &tx_cancel.clone(),
                (self.A.clone(), sig_a),
                (self.b.public(), sig_b),
            )?;

            let _ = bitcoin_wallet
                .broadcast_signed_transaction(signed_tx_refund)
                .await?;
        }
        Ok(())
    }
    pub fn tx_lock_id(&self) -> bitcoin::Txid {
        self.tx_lock.txid()
    }
}

#[derive(Debug, Deserialize, Serialize)]
pub struct State4 {
    A: bitcoin::PublicKey,
    b: bitcoin::SecretKey,
    #[serde(with = "cross_curve_dleq_scalar")]
    s_b: cross_curve_dleq::Scalar,
    S_a_monero: monero::PublicKey,
    S_a_bitcoin: bitcoin::PublicKey,
    v: monero::PrivateViewKey,
    #[serde(with = "bitcoin_amount")]
    btc: bitcoin::Amount,
    xmr: monero::Amount,
    refund_timelock: u32,
    punish_timelock: u32,
    refund_address: bitcoin::Address,
    redeem_address: bitcoin::Address,
    punish_address: bitcoin::Address,
    tx_lock: bitcoin::TxLock,
    tx_cancel_sig_a: Signature,
    tx_refund_encsig: EncryptedSignature,
}

impl State4 {
    pub fn next_message(&self) -> Message3 {
        let tx_redeem = bitcoin::TxRedeem::new(&self.tx_lock, &self.redeem_address);
        let tx_redeem_encsig = self.b.encsign(self.S_a_bitcoin.clone(), tx_redeem.digest());

        Message3 { tx_redeem_encsig }
    }

    pub async fn watch_for_redeem_btc<W>(self, bitcoin_wallet: &W) -> Result<State5>
    where
        W: WatchForRawTransaction,
    {
        let tx_redeem = bitcoin::TxRedeem::new(&self.tx_lock, &self.redeem_address);
        let tx_redeem_encsig = self.b.encsign(self.S_a_bitcoin.clone(), tx_redeem.digest());

        let tx_redeem_candidate = bitcoin_wallet
            .watch_for_raw_transaction(tx_redeem.txid())
            .await;

        let tx_redeem_sig =
            tx_redeem.extract_signature_by_key(tx_redeem_candidate, self.b.public())?;
        let s_a = bitcoin::recover(self.S_a_bitcoin.clone(), tx_redeem_sig, tx_redeem_encsig)?;
        let s_a =
            monero::PrivateKey::from_scalar(monero::Scalar::from_bytes_mod_order(s_a.to_bytes()));

        Ok(State5 {
            A: self.A,
            b: self.b,
            s_a,
            s_b: self.s_b,
            S_a_monero: self.S_a_monero,
            S_a_bitcoin: self.S_a_bitcoin,
            v: self.v,
            btc: self.btc,
            xmr: self.xmr,
            refund_timelock: self.refund_timelock,
            punish_timelock: self.punish_timelock,
            refund_address: self.refund_address,
            redeem_address: self.redeem_address,
            punish_address: self.punish_address,
            tx_lock: self.tx_lock,
            tx_refund_encsig: self.tx_refund_encsig,
            tx_cancel_sig: self.tx_cancel_sig_a,
        })
    }
}

#[derive(Debug, Clone, Deserialize, Serialize)]
pub struct State5 {
    A: bitcoin::PublicKey,
    b: bitcoin::SecretKey,
    #[serde(with = "monero_private_key")]
    s_a: monero::PrivateKey,
    #[serde(with = "cross_curve_dleq_scalar")]
    s_b: cross_curve_dleq::Scalar,
    S_a_monero: monero::PublicKey,
    S_a_bitcoin: bitcoin::PublicKey,
    v: monero::PrivateViewKey,
    #[serde(with = "bitcoin_amount")]
    btc: bitcoin::Amount,
    xmr: monero::Amount,
    refund_timelock: u32,
    punish_timelock: u32,
    refund_address: bitcoin::Address,
    redeem_address: bitcoin::Address,
    punish_address: bitcoin::Address,
    tx_lock: bitcoin::TxLock,
    tx_refund_encsig: EncryptedSignature,
    tx_cancel_sig: Signature,
}

impl State5 {
    pub async fn claim_xmr<W>(&self, monero_wallet: &W) -> Result<()>
    where
        W: monero::CreateWalletForOutput,
    {
        let s_b = monero::PrivateKey {
            scalar: self.s_b.into_ed25519(),
        };

        let s = self.s_a + s_b;

        // NOTE: This actually generates and opens a new wallet, closing the currently
        // open one.
        monero_wallet
            .create_and_load_wallet_for_output(s, self.v)
            .await?;

        Ok(())
    }
    pub fn tx_lock_id(&self) -> bitcoin::Txid {
        self.tx_lock.txid()
    }
}<|MERGE_RESOLUTION|>--- conflicted
+++ resolved
@@ -5,12 +5,8 @@
         WatchForRawTransaction,
     },
     monero,
-<<<<<<< HEAD
-    monero::{CreateWalletForOutput, WatchForTransfer},
-=======
-    monero::{CheckTransfer, CreateWalletForOutput},
+    monero::{CheckTransfer, CreateWalletForOutput, WatchForTransfer},
     serde::{bitcoin_amount, cross_curve_dleq_scalar, monero_private_key},
->>>>>>> 39afb419
     transport::{ReceiveMessage, SendMessage},
 };
 use anyhow::{anyhow, Result};
@@ -108,11 +104,7 @@
 impl_from_child_enum!(State4, State);
 impl_from_child_enum!(State5, State);
 
-<<<<<<< HEAD
-#[derive(Clone, Debug)]
-=======
 #[derive(Debug, Deserialize, Serialize)]
->>>>>>> 39afb419
 pub struct State0 {
     b: bitcoin::SecretKey,
     #[serde(with = "cross_curve_dleq_scalar")]
@@ -202,11 +194,7 @@
     }
 }
 
-<<<<<<< HEAD
-#[derive(Clone, Debug)]
-=======
 #[derive(Debug, Deserialize, Serialize)]
->>>>>>> 39afb419
 pub struct State1 {
     A: bitcoin::PublicKey,
     b: bitcoin::SecretKey,
@@ -273,23 +261,14 @@
 
 #[derive(Debug, Deserialize, Serialize)]
 pub struct State2 {
-<<<<<<< HEAD
     pub A: bitcoin::PublicKey,
     pub b: bitcoin::SecretKey,
+    #[serde(with = "cross_curve_dleq_scalar")]
     pub s_b: cross_curve_dleq::Scalar,
     pub S_a_monero: monero::PublicKey,
     pub S_a_bitcoin: bitcoin::PublicKey,
     pub v: monero::PrivateViewKey,
-=======
-    A: bitcoin::PublicKey,
-    b: bitcoin::SecretKey,
-    #[serde(with = "cross_curve_dleq_scalar")]
-    s_b: cross_curve_dleq::Scalar,
-    S_a_monero: monero::PublicKey,
-    S_a_bitcoin: bitcoin::PublicKey,
-    v: monero::PrivateViewKey,
     #[serde(with = "bitcoin_amount")]
->>>>>>> 39afb419
     btc: bitcoin::Amount,
     pub xmr: monero::Amount,
     pub refund_timelock: u32,
